--- conflicted
+++ resolved
@@ -28,11 +28,8 @@
 from cloudify.workflows.workflow_context import CloudifyWorkflowContext
 from cloudify.manager import update_execution_status, get_rest_client
 from cloudify.logs import send_workflow_event
-<<<<<<< HEAD
 from cloudify.workflows import api
-=======
 from cloudify_rest_client.executions import Execution
->>>>>>> 4b38057d
 
 
 CLOUDIFY_ID_PROPERTY = '__cloudify_id'
@@ -143,8 +140,7 @@
                                     event_type='workflow_started',
                                     message="Starting '{}' workflow execution"
                                             .format(ctx.workflow_id))
-<<<<<<< HEAD
-                update_execution_status(ctx.execution_id, 'launched')
+                update_execution_status(ctx.execution_id, Execution.STARTED)
 
                 # the actual execution of the workflow will run in another
                 # process - this wrapper is the entry point for that
@@ -185,13 +181,13 @@
 
                     # check for 'cancel' requests
                     execution = rest.executions.get(ctx.execution_id)
-                    if execution.status == 'force-cancelling':
+                    if execution.status == Execution.FORCE_CANCELLING:
                         # terminate the child process immediately
                         p.terminate()
                         result = api.EXECUTION_CANCELLED_RESULT
                         break
                     elif not has_sent_cancelling_action and \
-                            execution.status == 'cancelling':
+                            execution.status == Execution.CANCELLING:
                         # send a 'cancel' message to the child process. It
                         # is up to the workflow implementation to check for
                         # this message and act accordingly (by stopping and
@@ -209,23 +205,16 @@
                         ctx, event_type='workflow_cancelled',
                         message="'{}' workflow execution cancelled"
                                 .format(ctx.workflow_id))
-                    rest.executions.update(ctx.execution_id, 'cancelled')
+                    rest.executions.update(ctx.execution_id,
+                                           Execution.CANCELLED)
                 else:
                     send_workflow_event(
                         ctx, event_type='workflow_succeeded',
                         message="'{}' workflow execution succeeded"
                                 .format(ctx.workflow_id))
-                    update_execution_status(ctx.execution_id, 'terminated')
+                    update_execution_status(ctx.execution_id,
+                                            Execution.TERMINATED)
                 return result
-=======
-                update_execution_status(ctx.execution_id, Execution.STARTED)
-                result = func(*args, **kwargs)
-                send_workflow_event(
-                    ctx, event_type='workflow_succeeded',
-                    message="'{}' workflow execution succeeded"
-                            .format(ctx.workflow_id))
-                update_execution_status(ctx.execution_id, Execution.TERMINATED)
->>>>>>> 4b38057d
             except BaseException, e:
                 error = StringIO()
                 traceback.print_exc(file=error)
