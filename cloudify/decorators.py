--- conflicted
+++ resolved
@@ -151,138 +151,12 @@
                 ctx = CloudifyWorkflowContext(ctx)
             kwargs['ctx'] = ctx
 
-<<<<<<< HEAD
-            rest = get_rest_client()
-            parent_conn, child_conn = Pipe()
-            try:
-                if rest.executions.get(ctx.execution_id).status in \
-                        (Execution.CANCELLING, Execution.FORCE_CANCELLING):
-                    # execution has been requested to be cancelled before it
-                    # was even started
-                    update_execution_cancelled(ctx)
-                    return api.EXECUTION_CANCELLED_RESULT
-
-                update_execution_status(ctx.execution_id, Execution.STARTED)
-                send_workflow_event(ctx,
-                                    event_type='workflow_started',
-                                    message="Starting '{}' workflow execution"
-                                            .format(ctx.workflow_id))
-
-                # the actual execution of the workflow will run in another
-                # process - this wrapper is the entry point for that
-                # process, and takes care of forwarding the result or error
-                # back to the parent process
-                def child_wrapper():
-                    try:
-                        start_event_monitor(ctx)
-                        current_workflow_ctx.set(ctx, kwargs)
-                        result = func(*args, **kwargs)
-                        if not ctx.internal.graph_mode:
-                            tasks = list(ctx.internal.task_graph.tasks_iter())
-                            for task in tasks:
-                                task.async_result.get()
-                        child_conn.send({'result': result})
-                    except api.ExecutionCancelled:
-                        child_conn.send({
-                            'result': api.EXECUTION_CANCELLED_RESULT})
-                    except BaseException as e:
-                        tb = StringIO()
-                        traceback.print_exc(file=tb)
-                        err = {
-                            'type': type(e).__name__,
-                            'message': str(e),
-                            'traceback': tb.getvalue()
-                        }
-                        child_conn.send({'error': err})
-                    finally:
-                        current_workflow_ctx.clear()
-                        child_conn.close()
-
-                api.ctx = ctx
-                api.pipe = child_conn
-
-                # starting workflow execution on child process
-                p = Process(target=child_wrapper)
-                p.start()
-
-                # while the child process is executing the workflow,
-                # the parent process is polling for 'cancel' requests while
-                # also waiting for messages from the child process
-                has_sent_cancelling_action = False
-                while True:
-                    # check if child process sent a message
-                    if parent_conn.poll(5):
-                        data = parent_conn.recv()
-                        if 'result' in data:
-                            # child process has terminated
-                            result = data['result']
-                            break
-                        else:
-                            # error occurred in child process
-                            error = data['error']
-                            raise ProcessExecutionError(error['message'],
-                                                        error['type'],
-                                                        error['traceback'])
-
-                    # check for 'cancel' requests
-                    execution = rest.executions.get(ctx.execution_id)
-                    if execution.status == Execution.FORCE_CANCELLING:
-                        # terminate the child process immediately
-                        p.terminate()
-                        result = api.EXECUTION_CANCELLED_RESULT
-                        break
-                    elif not has_sent_cancelling_action and \
-                            execution.status == Execution.CANCELLING:
-                        # send a 'cancel' message to the child process. It
-                        # is up to the workflow implementation to check for
-                        # this message and act accordingly (by stopping and
-                        # returning a api.EXECUTION_CANCELLED_RESULT result).
-                        # parent process then goes back to polling for
-                        # messages from child process or possibly
-                        # 'force-cancelling' requests
-                        parent_conn.send({'action': 'cancel'})
-                        has_sent_cancelling_action = True
-
-                # updating execution status and sending events according to
-                # how the execution ended
-                if result == api.EXECUTION_CANCELLED_RESULT:
-                    update_execution_cancelled(ctx)
-                else:
-                    update_execution_status(ctx.execution_id,
-                                            Execution.TERMINATED)
-                    send_workflow_event(
-                        ctx, event_type='workflow_succeeded',
-                        message="'{}' workflow execution succeeded"
-                                .format(ctx.workflow_id))
-                return result
-            except BaseException as e:
-                if isinstance(e, ProcessExecutionError):
-                    error_traceback = e.traceback
-                else:
-                    error = StringIO()
-                    traceback.print_exc(file=error)
-                    error_traceback = error.getvalue()
-
-                update_execution_status(ctx.execution_id, Execution.FAILED,
-                                        error_traceback)
-                send_workflow_event(
-                    ctx,
-                    event_type='workflow_failed',
-                    message="'{}' workflow execution failed: {}"
-                            .format(ctx.workflow_id, str(e)),
-                    args={'error': error_traceback})
-                raise
-            finally:
-                parent_conn.close()
-                child_conn.close()  # probably unneeded but cleanup anyway
-=======
             if ctx.remote:
                 workflow_wrapper = _remote_workflow
             else:
                 workflow_wrapper = _local_workflow
 
             return workflow_wrapper(ctx, func, args, kwargs)
->>>>>>> 56124606
         return wrapper
     else:
         def partial_wrapper(fn):
@@ -328,7 +202,7 @@
             except api.ExecutionCancelled:
                 child_conn.send({
                     'result': api.EXECUTION_CANCELLED_RESULT})
-            except BaseException, workflow_ex:
+            except BaseException as workflow_ex:
                 tb = StringIO()
                 traceback.print_exc(file=tb)
                 err = {
@@ -396,7 +270,7 @@
                 message="'{}' workflow execution succeeded"
                 .format(ctx.workflow_id))
         return result
-    except BaseException, e:
+    except BaseException as e:
         if isinstance(e, ProcessExecutionError):
             error_traceback = e.traceback
         else:
