--- conflicted
+++ resolved
@@ -13,84 +13,18 @@
 #    * See the License for the specific language governing permissions and
 #    * limitations under the License.
 
-<<<<<<< HEAD
 #########################################
 # maintain backwards compatibility for < 3.3
 #########################################
 from cloudify_agent.app import app as celery  # NOQA
-=======
 """
 This module is not intended to be used as standalone.
 On celery worker installation this file will be copied to the
 application root directory.
 """
-
-from __future__ import absolute_import
-
-
-import logging
-import logging.handlers
-import sys
-import traceback
-import os
-from os import path
-
-from celery import Celery, signals
-
-from cloudify.constants import CELERY_WORK_DIR_PATH_KEY
->>>>>>> 8002b58b
-
-
 # TODO: move to more appropriate place
 TASK_STATE_PENDING = 'PENDING'
 TASK_STATE_STARTED = 'STARTED'
 TASK_STATE_SUCCESS = 'SUCCESS'
 TASK_STATE_RETRY = 'RETRY'
-<<<<<<< HEAD
-TASK_STATE_FAILURE = 'FAILURE'
-=======
-TASK_STATE_FAILURE = 'FAILURE'
-
-LOGFILE_SIZE_BYTES = 5 * 1024 * 1024
-LOGFILE_BACKUP_COUNT = 5
-
-
-celery_work_folder = os.environ.get(CELERY_WORK_DIR_PATH_KEY)
-
-if celery_work_folder:
-    @signals.setup_logging.connect
-    def setup_logging_handler(loglevel, logfile, format, **kwargs):
-        logger = logging.getLogger()
-        if os.name == 'nt':
-            logfile = logfile.format(os.getpid())
-        handler = logging.handlers.RotatingFileHandler(
-            logfile,
-            maxBytes=LOGFILE_SIZE_BYTES,
-            backupCount=LOGFILE_BACKUP_COUNT)
-        handler.setFormatter(logging.Formatter(fmt=format))
-        handler.setLevel(loglevel)
-        logger.handlers = []
-        logger.addHandler(handler)
-        logger.setLevel(loglevel)
-
-
-celery = Celery('cloudify.celery',
-                broker=os.environ.get('BROKER_URL', 'amqp://'),
-                backend=os.environ.get('BROKER_URL', 'amqp://'))
-
-
-if celery_work_folder:
-    current_excepthook = sys.excepthook
-
-    def new_excepthook(exception_type, value, the_traceback):
-        if not path.exists(celery_work_folder):
-            os.makedirs(celery_work_folder)
-        error_dump_path = path.join(celery_work_folder, 'celery_error.out')
-        with open(error_dump_path, 'w') as f:
-            f.write('Type: {0}\n'.format(exception_type))
-            f.write('Value: {0}\n'.format(value))
-            traceback.print_tb(the_traceback, file=f)
-        current_excepthook(exception_type, value, the_traceback)
-
-    sys.excepthook = new_excepthook
->>>>>>> 8002b58b
+TASK_STATE_FAILURE = 'FAILURE'