########
# Copyright (c) 2013 GigaSpaces Technologies Ltd. All rights reserved
#
# Licensed under the Apache License, Version 2.0 (the "License");
# you may not use this file except in compliance with the License.
# You may obtain a copy of the License at
#
#        http://www.apache.org/licenses/LICENSE-2.0
#
# Unless required by applicable law or agreed to in writing, software
# distributed under the License is distributed on an "AS IS" BASIS,
#    * WITHOUT WARRANTIES OR CONDITIONS OF ANY KIND, either express or implied.
#    * See the License for the specific language governing permissions and
#    * limitations under the License.

import logging
import random
import getpass
import shlex
import string
import subprocess
import tempfile
import sys
import os

from cloudify import constants
from cloudify.exceptions import CommandExecutionException


def setup_logger(logger_name,
                 logger_level=logging.INFO,
                 handlers=None,
                 remove_existing_handlers=True,
                 logger_format=None,
                 propagate=True):
    """
    :param logger_name: Name of the logger.
    :param logger_level: Level for the logger (not for specific handler).
    :param handlers: An optional list of handlers (formatter will be
                     overridden); If None, only a StreamHandler for
                     sys.stdout will be used.
    :param remove_existing_handlers: Determines whether to remove existing
                                     handlers before adding new ones
    :return: A logger instance.
    :rtype: logging.Logger
    """

    if logger_format is None:
        logger_format = '%(asctime)s [%(levelname)s] [%(name)s] %(message)s'
    logger = logging.getLogger(logger_name)

    if remove_existing_handlers:
        for handler in logger.handlers:
            logger.removeHandler(handler)

    if not handlers:
        handler = logging.StreamHandler(sys.stdout)
        handlers = [handler]

    formatter = logging.Formatter(fmt=logger_format,
                                  datefmt='%H:%M:%S')
    for handler in handlers:
        handler.setFormatter(formatter)
        logger.addHandler(handler)

    logger.setLevel(logger_level)
    if not propagate:
        logger.propagate = False
    return logger


def get_manager_ip():
    """
    Returns the IP address of manager inside the management network.
    """
    return os.environ[constants.MANAGER_IP_KEY]


def get_manager_file_server_blueprints_root_url():
    """
    Returns the blueprints root url in the file server.
    """
    return os.environ[constants.MANAGER_FILE_SERVER_BLUEPRINTS_ROOT_URL_KEY]


def get_manager_file_server_url():
    """
    Returns the manager file server base url.
    """
    return os.environ[constants.MANAGER_FILE_SERVER_URL_KEY]


def get_manager_rest_service_port():
    """
    Returns the port the manager REST service is running on.
    """
    return int(os.environ[constants.MANAGER_REST_PORT_KEY])


def get_daemon_name():
    """
    Returns the name of the currently running daemon.
    """
    return os.environ[constants.CLOUDIFY_DAEMON_NAME_KEY]


def get_daemon_storage_dir():
    """
    Returns the storage directory the current daemon is stored under.
    """
    return os.environ[constants.CLOUDIFY_DAEMON_STORAGE_DIRECTORY_KEY]


def get_daemon_user():
    """
    Return the user the current daemon is running under
    """
    return os.environ[constants.CLOUDIFY_DAEMON_USER_KEY]


def id_generator(size=6, chars=string.ascii_uppercase + string.digits):
    """
    Generate and return a random string using upper case letters and digits.
    """
    return ''.join(random.choice(chars) for _ in range(size))


def create_temp_folder():
    """
    Create a temporary folder.
    """
    path_join = os.path.join(tempfile.gettempdir(), id_generator(5))
    os.makedirs(path_join)
    return path_join


def get_home_dir(username=None):

    """
    Retrieve the home directory of the given user. If no user was specified,
    the currently logged user will be used.

    :param username: the user.
    :type username: str

    :return: path to the home directory
    :rtype: str

    """

    if os.name == 'nt':
        if username is None:
            return os.path.expanduser('~')
        else:
            return os.path.expanduser('~{0}'.format(username))
    else:
        import pwd
        if username is None:
            if 'SUDO_USER' in os.environ:
                # command was executed via sudo
                # get the original user
                username = os.environ['SUDO_USER']
            else:
                username = getpass.getuser()
        return pwd.getpwnam(username).pw_dir


class LocalCommandRunner(object):

    def __init__(self, logger=None, host='localhost'):

        """
        :param logger: This logger will be used for
                       printing the output and the command.
        :rtype: cloudify.utils.LocalCommandRunner
        """

        logger = logger or setup_logger('LocalCommandRunner')
        self.logger = logger
        self.host = host

    def run(self, command,
            exit_on_failure=True,
            fail_on_stderr=False,
            stdout_pipe=True,
            stderr_pipe=True,
            cwd=None,
            execution_env=None,
            shell=False):

        """
        Runs local commands.

        :param command: The command to execute.
        :param exit_on_failure: False to ignore failures.
        :param stdout_pipe: False to not pipe the standard output.
        :param stderr_pipe: False to not pipe the standard error.

        :return: A wrapper object for all valuable info from the execution.
        :rtype: cloudify.utils.CommandExecutionResponse
        :raise: cloudify.exceptions.CommandExecutionException
        """

<<<<<<< HEAD
        self.logger.debug('[{0}] run: {1}'.format(self.host, command))
        posix = os.name == 'posix'
        shlex_split = shlex.split(command, posix=posix)
=======
        self.logger.info('[{0}] run: {1}'.format(self.host, command))
        shlex_split = _shlex_split(command)
>>>>>>> 7f7c1447
        stdout = subprocess.PIPE if stdout_pipe else None
        stderr = subprocess.PIPE if stderr_pipe else None
        command_env = os.environ.copy()
        command_env.update(execution_env or {})
        p = subprocess.Popen(shlex_split, stdout=stdout,
                             stderr=stderr, cwd=cwd, env=command_env,
                             shell=shell)
        out, err = p.communicate()
        if out:
            out = out.rstrip()
        if err:
            err = err.rstrip()

        err_fail = err and fail_on_stderr
        if p.returncode != 0 or err_fail:
            error = CommandExecutionException(
                command=command,
                error=err,
                output=out,
                code=p.returncode)
            if exit_on_failure:
                raise error
            else:
                self.logger.error(error)

        return CommandExecutionResponse(
            command=command,
            output=out,
            code=p.returncode)


class CommandExecutionResponse(object):

    """
    Wrapper object for info returned when running commands.

    :param command: The command that was executed.
    :param output: The output from the execution.
    :param code: The return code from the execution.
    """

    def __init__(self, command, output, code):
        self.command = command
<<<<<<< HEAD
        self.output = output
        self.code = code
=======
        self.std_out = std_out
        self.std_err = std_err
        self.return_code = return_code


def _shlex_split(command):
    lex = shlex.shlex(command, posix=True)
    lex.whitespace_split = True
    lex.escape = ''
    return list(lex)


setup_default_logger = setup_logger  # deprecated; for backwards compatibility
>>>>>>> 7f7c1447
<|MERGE_RESOLUTION|>--- conflicted
+++ resolved
@@ -168,13 +168,6 @@
 class LocalCommandRunner(object):
 
     def __init__(self, logger=None, host='localhost'):
-
-        """
-        :param logger: This logger will be used for
-                       printing the output and the command.
-        :rtype: cloudify.utils.LocalCommandRunner
-        """
-
         logger = logger or setup_logger('LocalCommandRunner')
         self.logger = logger
         self.host = host
@@ -201,14 +194,9 @@
         :raise: cloudify.exceptions.CommandExecutionException
         """
 
-<<<<<<< HEAD
         self.logger.debug('[{0}] run: {1}'.format(self.host, command))
         posix = os.name == 'posix'
         shlex_split = shlex.split(command, posix=posix)
-=======
-        self.logger.info('[{0}] run: {1}'.format(self.host, command))
-        shlex_split = _shlex_split(command)
->>>>>>> 7f7c1447
         stdout = subprocess.PIPE if stdout_pipe else None
         stderr = subprocess.PIPE if stderr_pipe else None
         command_env = os.environ.copy()
@@ -236,8 +224,9 @@
 
         return CommandExecutionResponse(
             command=command,
-            output=out,
-            code=p.returncode)
+            std_out=out,
+            std_err=err,
+            return_code=p.returncode)
 
 
 class CommandExecutionResponse(object):
@@ -246,27 +235,15 @@
     Wrapper object for info returned when running commands.
 
     :param command: The command that was executed.
-    :param output: The output from the execution.
-    :param code: The return code from the execution.
-    """
-
-    def __init__(self, command, output, code):
+    :param std_out: The output from the execution.
+    :param std_err: The error message from the execution.
+    :param return_code: The return code from the execution.
+    """
+
+    def __init__(self, command, std_out, std_err, return_code):
         self.command = command
-<<<<<<< HEAD
-        self.output = output
-        self.code = code
-=======
         self.std_out = std_out
         self.std_err = std_err
         self.return_code = return_code
 
-
-def _shlex_split(command):
-    lex = shlex.shlex(command, posix=True)
-    lex.whitespace_split = True
-    lex.escape = ''
-    return list(lex)
-
-
-setup_default_logger = setup_logger  # deprecated; for backwards compatibility
->>>>>>> 7f7c1447
+setup_default_logger = setup_logger  # deprecated; for backwards compatibility